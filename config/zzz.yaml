--- conflicted
+++ resolved
@@ -51,7 +51,6 @@
   is_select: false
   is_linear_pvalue: true
   is_tree_graph: false
-<<<<<<< HEAD
   is_wilks: false
   wilks_null_model_variables: ['x4', 'x5']
 
@@ -61,11 +60,6 @@
     enable: false
     KFold:
         n_splits: 5
-=======
-  #
-  is_wilks: false
-  wilks_null_model_variables: ['x3']
->>>>>>> 54d99dec
 
 model:
   enable: false
